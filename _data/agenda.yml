- title: "Week 1, Day 1"
  start: 2020-09-21T04:00Z
  agenda:
    - title: "Introduction"
      type: presentations
      duration: "30 minutes"
      details:
        - Welcome:
            - The workshop program committee
        - Talks:
            - title: Why maps for the web
              author: Peter Rushforth
              link: https://www.w3.org/2020/maps/supporting-material-uploads/presentations/Why%20Maps%20for%20HTML%20-%20Peter%20Rushforth.pptx
    - title: "State of Web map widgets today"
      type: presentations
      duration: "1 hour"
      goals:
      details:
        - Talks:
            - title: Use Cases
              author: Amelia Bellamy-Royds
            - title: Geomoose
              author: Dan Little
<<<<<<< HEAD
              link: https://www.w3.org/2020/maps/supporting-material-uploads/presentations/geomoose-dan-little-slides.pdf
=======
              link: /supporting-material-uploads/presentations/geomoose-dan-little-slides.pdf
    - title: "Video for day 1"
      type: recording
      duration: "1 hour 20 minutes"
      link: https://www.youtube.com/watch?v=Ji3HF35Hpso&list=PLNhYw8KaLq2VuEWzz096iRjtvWel-p2AJ&index=1
>>>>>>> 543474f4
- title: "Week 1, Day 2"
  start: 2020-09-22T12:00Z
  agenda:
    - title: "State of map data & server standards today"
      type: presentations
      duration: "1 hour"
      goals:
      details:
        - Talks:
            - title: OGC APIs for web use
              author: Gobe Hobona
              link: https://www.w3.org/2020/maps/supporting-material-uploads/presentations/Gobe_Hobona.pptx
            - title: pygeoapi
              author: Tom Kralidis, Angelos Tzotsos, Francesco Bartoli
              link: https://pygeoapi.io/presentations/default/#/frontpage
            - title: Connection of the MapML initiative with OGC standards such as the new OGC API Tiles candidate or the old WMS
              author: Joan Masó
              link: https://www.w3.org/2020/maps/supporting-material-uploads/presentations/Joan_Maso_Connection_Of_The_MapML_Initiative_With_OGC_Standards-V2.pptx
            - title: Limitations to use of OGC services
              author: Jonathan Moules
              link: https://www.w3.org/2020/maps/supporting-material-uploads/presentations/Jonathan_Moules.odp
    - title: "Stakeholders: Government geospatial data providers & the web"
      type: panel
      duration: "1 hour"
      details:
        - Panelists:
            - Emilio López Romero, National Centre of Geographic Information (Spain)
            - Cameron Wilson, Canadian Spatial Data Infrastructure
            - Don Sullivan, NASA
            - Sébastien Durand, Canadian Federal Geospatial Platform
        - Moderator:
            - Peter Rushforth
- title: "Week 1, Day 3"
  start: 2020-09-23T16:00Z
  agenda:
    - title: "Native map viewer for the Web platform"
      type: presentations
      duration: "1 hour"
      details:
        - Talks:
            - title: "Extending the Web: Maps, The Commons, and Pie"
              author: Brian Kardell
            - title: The MapML proposal
              author: Peter Rushforth
            - title: Bocoup's Review of the MapML Proposal
              author: Simon Pieters
            - title: Quad Tree Composite Tiling and the standardization of tiling; Decentralized Web Mapping
              author: Satoru Takagi
    - title: "Internationalization and Security"
      type: presentations
      duration: "30 minutes"
      goals:
      details:
        - Talks:
            - title: Multilingual text rendering
              author: Brandon Liu
            - title: Fuzzy Geolocation
              author: Thijs Brentjens
    - title: "Worldwide Web Maps: Challenges in the global context"
      type: panel
      duration: "30 minutes"
      details:
        - Panelists:
            - Brandon Liu, Protomaps
            - Siva Pidaparthi, ESRI
            - Nicolas Rafael Palomino
            - Thijs Brentjens, Geonovum
        - Moderator:
            - Doug Schepers
    - title: "Extending GeoJSON for Web Applications"
      type: breakout
      details:
        - Facilitator: Gethin Rees
- title: "Week 1, Day 4"
  start: 2020-09-24T22:00Z
  agenda:
    - title: "Creating accessible Web map widgets"
      type: presentations
      duration: "30 minutes"
      details:
        - Talks:
            - title: UI patterns in existing web map widgets
              author: Nic Chan
            - title: Introduction to Digital Nonvisual Maps
              author: Brandon Biggs
    - title: Building Cross-Sensory Maps Using Audiom
      type: breakout
      duration: "60 minutes"
      link: https://xrnavigation.io/audiom-getting-started/
      details:
        - Facilitator: Brandon Biggs
    - title: "The &lt;map&gt; and &lt;layer&gt; speculative polyfill (MapML)"
      type: breakout
      details:
        - Facilitator: Peter Rushforth
- title: "Week 2, Day 1"
  start: 2020-09-28T04:00Z
  agenda:
    - title: "Web Maps for Real-World Accessibility"
      type: presentations
      duration: "30 minutes"
      details:
        - Talks:
            - title: Physical accessibility data in maps
              author: Sebastian Felix Zappe
            - title: Indoor maps
              author: Claudia Loitsch & Julian Striegl
    - title: "Web Maps for Cognitive Accessibility"
      type: panel
      duration: "30 minutes"
      details:
        - Panelists:
            - Lisa Seeman
            - David Fazio
            - John Kirkwood
            - John Rochford
        - Moderator:
            - Amelia Bellamy-Royds
    - title: "Building better map data services/formats for web use"
      type: presentations
      duration: "60 minutes"
      details:
        - Talks:
            - title: Advanced Analytics Software Project for Geospatial Data
              author: Nicolas Rafael Palomino
            - title: Embedding rendering & behavior configuration in map data
              author: Danielle Dupuy
            - title: The History of Meteorology and Cartography
              author: Chris Little
            - title: Web GIS application for Indian Prime Minister's Rural Road Programme
              author: Sajeevan G
- title: "Week 2, Day 2"
  start: 2020-09-29T12:00Z
  agenda:
    - title: Creating accessible Web map widgets
      type: presentations
      duration: "20 minutes"
      details:
        - Talks:
            - title: Introduction from the Research Questions Accessibility Task Force (RQTF) of the Accessible Platform Architecture working group
              author: Nicolò Carpignoli & Joshue O Connor
    - title: Creating accessible Web map widgets
      type: panel
      duration: "30 minutes"
      details:
        - Panelists:
            - Brandon Biggs, Audiom / Smith-Kettlewell Eye Research Institute
            - Doug Schepers, Fizz Studio
            - Tony Stockman, Queen Mary University
            - Nicholas Giudice, University of Maine
        - Moderator:
            - Gobe Hobona
    - title: "Advances in 3D Map Display"
      type: presentations
      duration: "30 minutes"
      details:
        - Talks:
            - title: "GeoPose: From point-of-interest to maps-of-objects"
              author: Jan-Erik Vinje
            - title: "How GeoPose aligns with use cases and requirements for Web map authors"
              author: Christine Perey and Josh Lieberman
    - title: Maps and augmented reality
      type: panel
      duration: "30 minutes"
      details:
        - Panelists:
            - Christine Perey, OGC GeoPose working group
            - Jan-Erik Vinje, Open AR Cloud Association
            - Ada Rose Canon, Samsung
            - Patrick Cozzi, Cesium Inc.
            - Thomas Logan
        - Moderator:
            - Ryan Ahola
    - title: "Maps of Objects: GeoPose for Web maps"
      type: breakout
- title: "Week 2, Day 3"
  start: 2020-09-30T16:00Z
  agenda:
    - title: "Advanced web graphics for mapping"
      type: presentations
      duration: "60 minutes"
      details:
        - Talks:
            - title: Map adventures in weird web standards - gyroscopes, texture cubes, and mutants
              author: Iván Sánchez Ortega
            - title: Map Compositions format
              author: Karel Charvat
            - title: MapML implementations in MapServer, GDAL and OGR
              author: Daniel Morrissette
            - title: OffScreenCanvas for rendering performance
              author: Andreas Hocevar
            - title: Dynamic and Observational Spatial Data
              author: Thomas Usländer, Hylke van der Schaaf, Katharina Schleidt
    - title: "Stakeholders: Commercial mapping services & the web"
      type: panel
      duration: "1 hour"
      details:
        - Panelists:
            - Johannes Lauer, HERE
            - Thomas Lee, Mapbox
            - Daniel Lewis, Geotab
            - Ed Parsons, Google
            - more to be confirmed…
        - Moderator:
            - Ted Guild
    - title: "Map Whiteboard: Collaborative Map-Making"
      type: breakout
      details:
        - Facilitator: Karel Charvat
- title: "Week 2, Day 4"
  start: 2020-10-01T22:00Z
  agenda:
    - title: "Web developer priorities"
      type: presentations
      duration: "20 minutes"
      goals:
      details:
        - Talks:
            - title: User Research on Maps in HTML
              author: Terence Eden
    - title: "Stakeholders: Open Source for Web Mapping"
      type: panel
      duration: "1 hour"
      details:
        - Panelists:
            - Andreas Hocevar, OpenLayers
            - Simon Pieters, Bocoup
            - Will Mortenson, NGA
            - Daniel Morissette, MapGears
        - Moderator:
            - Tom Kralidis
    - title: "Conclusion / Next Steps"
      type: discussion
      duration: "30 minutes"
      goals:
      details:
        - Talks:
            - title: Conclusions and take aways
              author: The workshop program committee
# Each agenda item should contain
# title, as non-interactive HTML (optional for breaks)
# type, one of presentations, breakout, or hack
# duration, a string for the session duration
# link (optional), a link for the agenda item
# details (optional), a list of headings
#   each of which is mapped to a list of (one or more) bullet points, as a string
#   e.g., goals, speakers, scribe
# "Talks" is a special type of details item, where each talk expects a title and an author property.
#
# EXAMPLES
#   agenda:
#     - title: "Introduction"
#       type: presentations
#       duration: "30 minutes"
#       details:
#         - Welcome:
#             - The workshop program committee
#         - Talks:
#             - title: Why maps for the web
#               author: Peter Rushforth
#     - title: "Stakeholders: Government geospatial data providers & the web"
#       type: panel
#       duration: "1 hour"
#       details:
#         - Panelists:
#             - Emilio López Romero, National Centre of Geographic Information (Spain)
#             - Cameron Wilson, Canadian Spatial Data Infrastructure
#             - Don Sullivan, NASA
#             - Sébastien Durand, Canadian Federal Geospatial Platform
#             - Roy Rathbun, NGA
#         - Moderator:
#             - Peter Rushforth
<|MERGE_RESOLUTION|>--- conflicted
+++ resolved
@@ -1,304 +1,301 @@
-- title: "Week 1, Day 1"
-  start: 2020-09-21T04:00Z
-  agenda:
-    - title: "Introduction"
-      type: presentations
-      duration: "30 minutes"
-      details:
-        - Welcome:
-            - The workshop program committee
-        - Talks:
-            - title: Why maps for the web
-              author: Peter Rushforth
-              link: https://www.w3.org/2020/maps/supporting-material-uploads/presentations/Why%20Maps%20for%20HTML%20-%20Peter%20Rushforth.pptx
-    - title: "State of Web map widgets today"
-      type: presentations
-      duration: "1 hour"
-      goals:
-      details:
-        - Talks:
-            - title: Use Cases
-              author: Amelia Bellamy-Royds
-            - title: Geomoose
-              author: Dan Little
-<<<<<<< HEAD
-              link: https://www.w3.org/2020/maps/supporting-material-uploads/presentations/geomoose-dan-little-slides.pdf
-=======
-              link: /supporting-material-uploads/presentations/geomoose-dan-little-slides.pdf
-    - title: "Video for day 1"
-      type: recording
-      duration: "1 hour 20 minutes"
-      link: https://www.youtube.com/watch?v=Ji3HF35Hpso&list=PLNhYw8KaLq2VuEWzz096iRjtvWel-p2AJ&index=1
->>>>>>> 543474f4
-- title: "Week 1, Day 2"
-  start: 2020-09-22T12:00Z
-  agenda:
-    - title: "State of map data & server standards today"
-      type: presentations
-      duration: "1 hour"
-      goals:
-      details:
-        - Talks:
-            - title: OGC APIs for web use
-              author: Gobe Hobona
-              link: https://www.w3.org/2020/maps/supporting-material-uploads/presentations/Gobe_Hobona.pptx
-            - title: pygeoapi
-              author: Tom Kralidis, Angelos Tzotsos, Francesco Bartoli
-              link: https://pygeoapi.io/presentations/default/#/frontpage
-            - title: Connection of the MapML initiative with OGC standards such as the new OGC API Tiles candidate or the old WMS
-              author: Joan Masó
-              link: https://www.w3.org/2020/maps/supporting-material-uploads/presentations/Joan_Maso_Connection_Of_The_MapML_Initiative_With_OGC_Standards-V2.pptx
-            - title: Limitations to use of OGC services
-              author: Jonathan Moules
-              link: https://www.w3.org/2020/maps/supporting-material-uploads/presentations/Jonathan_Moules.odp
-    - title: "Stakeholders: Government geospatial data providers & the web"
-      type: panel
-      duration: "1 hour"
-      details:
-        - Panelists:
-            - Emilio López Romero, National Centre of Geographic Information (Spain)
-            - Cameron Wilson, Canadian Spatial Data Infrastructure
-            - Don Sullivan, NASA
-            - Sébastien Durand, Canadian Federal Geospatial Platform
-        - Moderator:
-            - Peter Rushforth
-- title: "Week 1, Day 3"
-  start: 2020-09-23T16:00Z
-  agenda:
-    - title: "Native map viewer for the Web platform"
-      type: presentations
-      duration: "1 hour"
-      details:
-        - Talks:
-            - title: "Extending the Web: Maps, The Commons, and Pie"
-              author: Brian Kardell
-            - title: The MapML proposal
-              author: Peter Rushforth
-            - title: Bocoup's Review of the MapML Proposal
-              author: Simon Pieters
-            - title: Quad Tree Composite Tiling and the standardization of tiling; Decentralized Web Mapping
-              author: Satoru Takagi
-    - title: "Internationalization and Security"
-      type: presentations
-      duration: "30 minutes"
-      goals:
-      details:
-        - Talks:
-            - title: Multilingual text rendering
-              author: Brandon Liu
-            - title: Fuzzy Geolocation
-              author: Thijs Brentjens
-    - title: "Worldwide Web Maps: Challenges in the global context"
-      type: panel
-      duration: "30 minutes"
-      details:
-        - Panelists:
-            - Brandon Liu, Protomaps
-            - Siva Pidaparthi, ESRI
-            - Nicolas Rafael Palomino
-            - Thijs Brentjens, Geonovum
-        - Moderator:
-            - Doug Schepers
-    - title: "Extending GeoJSON for Web Applications"
-      type: breakout
-      details:
-        - Facilitator: Gethin Rees
-- title: "Week 1, Day 4"
-  start: 2020-09-24T22:00Z
-  agenda:
-    - title: "Creating accessible Web map widgets"
-      type: presentations
-      duration: "30 minutes"
-      details:
-        - Talks:
-            - title: UI patterns in existing web map widgets
-              author: Nic Chan
-            - title: Introduction to Digital Nonvisual Maps
-              author: Brandon Biggs
-    - title: Building Cross-Sensory Maps Using Audiom
-      type: breakout
-      duration: "60 minutes"
-      link: https://xrnavigation.io/audiom-getting-started/
-      details:
-        - Facilitator: Brandon Biggs
-    - title: "The &lt;map&gt; and &lt;layer&gt; speculative polyfill (MapML)"
-      type: breakout
-      details:
-        - Facilitator: Peter Rushforth
-- title: "Week 2, Day 1"
-  start: 2020-09-28T04:00Z
-  agenda:
-    - title: "Web Maps for Real-World Accessibility"
-      type: presentations
-      duration: "30 minutes"
-      details:
-        - Talks:
-            - title: Physical accessibility data in maps
-              author: Sebastian Felix Zappe
-            - title: Indoor maps
-              author: Claudia Loitsch & Julian Striegl
-    - title: "Web Maps for Cognitive Accessibility"
-      type: panel
-      duration: "30 minutes"
-      details:
-        - Panelists:
-            - Lisa Seeman
-            - David Fazio
-            - John Kirkwood
-            - John Rochford
-        - Moderator:
-            - Amelia Bellamy-Royds
-    - title: "Building better map data services/formats for web use"
-      type: presentations
-      duration: "60 minutes"
-      details:
-        - Talks:
-            - title: Advanced Analytics Software Project for Geospatial Data
-              author: Nicolas Rafael Palomino
-            - title: Embedding rendering & behavior configuration in map data
-              author: Danielle Dupuy
-            - title: The History of Meteorology and Cartography
-              author: Chris Little
-            - title: Web GIS application for Indian Prime Minister's Rural Road Programme
-              author: Sajeevan G
-- title: "Week 2, Day 2"
-  start: 2020-09-29T12:00Z
-  agenda:
-    - title: Creating accessible Web map widgets
-      type: presentations
-      duration: "20 minutes"
-      details:
-        - Talks:
-            - title: Introduction from the Research Questions Accessibility Task Force (RQTF) of the Accessible Platform Architecture working group
-              author: Nicolò Carpignoli & Joshue O Connor
-    - title: Creating accessible Web map widgets
-      type: panel
-      duration: "30 minutes"
-      details:
-        - Panelists:
-            - Brandon Biggs, Audiom / Smith-Kettlewell Eye Research Institute
-            - Doug Schepers, Fizz Studio
-            - Tony Stockman, Queen Mary University
-            - Nicholas Giudice, University of Maine
-        - Moderator:
-            - Gobe Hobona
-    - title: "Advances in 3D Map Display"
-      type: presentations
-      duration: "30 minutes"
-      details:
-        - Talks:
-            - title: "GeoPose: From point-of-interest to maps-of-objects"
-              author: Jan-Erik Vinje
-            - title: "How GeoPose aligns with use cases and requirements for Web map authors"
-              author: Christine Perey and Josh Lieberman
-    - title: Maps and augmented reality
-      type: panel
-      duration: "30 minutes"
-      details:
-        - Panelists:
-            - Christine Perey, OGC GeoPose working group
-            - Jan-Erik Vinje, Open AR Cloud Association
-            - Ada Rose Canon, Samsung
-            - Patrick Cozzi, Cesium Inc.
-            - Thomas Logan
-        - Moderator:
-            - Ryan Ahola
-    - title: "Maps of Objects: GeoPose for Web maps"
-      type: breakout
-- title: "Week 2, Day 3"
-  start: 2020-09-30T16:00Z
-  agenda:
-    - title: "Advanced web graphics for mapping"
-      type: presentations
-      duration: "60 minutes"
-      details:
-        - Talks:
-            - title: Map adventures in weird web standards - gyroscopes, texture cubes, and mutants
-              author: Iván Sánchez Ortega
-            - title: Map Compositions format
-              author: Karel Charvat
-            - title: MapML implementations in MapServer, GDAL and OGR
-              author: Daniel Morrissette
-            - title: OffScreenCanvas for rendering performance
-              author: Andreas Hocevar
-            - title: Dynamic and Observational Spatial Data
-              author: Thomas Usländer, Hylke van der Schaaf, Katharina Schleidt
-    - title: "Stakeholders: Commercial mapping services & the web"
-      type: panel
-      duration: "1 hour"
-      details:
-        - Panelists:
-            - Johannes Lauer, HERE
-            - Thomas Lee, Mapbox
-            - Daniel Lewis, Geotab
-            - Ed Parsons, Google
-            - more to be confirmed…
-        - Moderator:
-            - Ted Guild
-    - title: "Map Whiteboard: Collaborative Map-Making"
-      type: breakout
-      details:
-        - Facilitator: Karel Charvat
-- title: "Week 2, Day 4"
-  start: 2020-10-01T22:00Z
-  agenda:
-    - title: "Web developer priorities"
-      type: presentations
-      duration: "20 minutes"
-      goals:
-      details:
-        - Talks:
-            - title: User Research on Maps in HTML
-              author: Terence Eden
-    - title: "Stakeholders: Open Source for Web Mapping"
-      type: panel
-      duration: "1 hour"
-      details:
-        - Panelists:
-            - Andreas Hocevar, OpenLayers
-            - Simon Pieters, Bocoup
-            - Will Mortenson, NGA
-            - Daniel Morissette, MapGears
-        - Moderator:
-            - Tom Kralidis
-    - title: "Conclusion / Next Steps"
-      type: discussion
-      duration: "30 minutes"
-      goals:
-      details:
-        - Talks:
-            - title: Conclusions and take aways
-              author: The workshop program committee
-# Each agenda item should contain
-# title, as non-interactive HTML (optional for breaks)
-# type, one of presentations, breakout, or hack
-# duration, a string for the session duration
-# link (optional), a link for the agenda item
-# details (optional), a list of headings
-#   each of which is mapped to a list of (one or more) bullet points, as a string
-#   e.g., goals, speakers, scribe
-# "Talks" is a special type of details item, where each talk expects a title and an author property.
-#
-# EXAMPLES
-#   agenda:
-#     - title: "Introduction"
-#       type: presentations
-#       duration: "30 minutes"
-#       details:
-#         - Welcome:
-#             - The workshop program committee
-#         - Talks:
-#             - title: Why maps for the web
-#               author: Peter Rushforth
-#     - title: "Stakeholders: Government geospatial data providers & the web"
-#       type: panel
-#       duration: "1 hour"
-#       details:
-#         - Panelists:
-#             - Emilio López Romero, National Centre of Geographic Information (Spain)
-#             - Cameron Wilson, Canadian Spatial Data Infrastructure
-#             - Don Sullivan, NASA
-#             - Sébastien Durand, Canadian Federal Geospatial Platform
-#             - Roy Rathbun, NGA
-#         - Moderator:
-#             - Peter Rushforth
+- title: "Week 1, Day 1"
+  start: 2020-09-21T04:00Z
+  agenda:
+    - title: "Introduction"
+      type: presentations
+      duration: "30 minutes"
+      details:
+        - Welcome:
+            - The workshop program committee
+        - Talks:
+            - title: Why maps for the web
+              author: Peter Rushforth
+              link: https://www.w3.org/2020/maps/supporting-material-uploads/presentations/Why%20Maps%20for%20HTML%20-%20Peter%20Rushforth.pptx
+    - title: "State of Web map widgets today"
+      type: presentations
+      duration: "1 hour"
+      goals:
+      details:
+        - Talks:
+            - title: Use Cases
+              author: Amelia Bellamy-Royds
+            - title: Geomoose
+              author: Dan Little
+              link: https://www.w3.org/2020/maps/supporting-material-uploads/presentations/geomoose-dan-little-slides.pdf
+              link: /supporting-material-uploads/presentations/geomoose-dan-little-slides.pdf
+    - title: "Video for day 1"
+      type: recording
+      duration: "1 hour 20 minutes"
+      link: https://www.youtube.com/watch?v=Ji3HF35Hpso&list=PLNhYw8KaLq2VuEWzz096iRjtvWel-p2AJ&index=1
+- title: "Week 1, Day 2"
+  start: 2020-09-22T12:00Z
+  agenda:
+    - title: "State of map data & server standards today"
+      type: presentations
+      duration: "1 hour"
+      goals:
+      details:
+        - Talks:
+            - title: OGC APIs for web use
+              author: Gobe Hobona
+              link: https://www.w3.org/2020/maps/supporting-material-uploads/presentations/Gobe_Hobona.pptx
+            - title: pygeoapi
+              author: Tom Kralidis, Angelos Tzotsos, Francesco Bartoli
+              link: https://pygeoapi.io/presentations/default/#/frontpage
+            - title: Connection of the MapML initiative with OGC standards such as the new OGC API Tiles candidate or the old WMS
+              author: Joan Masó
+              link: https://www.w3.org/2020/maps/supporting-material-uploads/presentations/Joan_Maso_Connection_Of_The_MapML_Initiative_With_OGC_Standards-V2.pptx
+            - title: Limitations to use of OGC services
+              author: Jonathan Moules
+              link: https://www.w3.org/2020/maps/supporting-material-uploads/presentations/Jonathan_Moules.odp
+    - title: "Stakeholders: Government geospatial data providers & the web"
+      type: panel
+      duration: "1 hour"
+      details:
+        - Panelists:
+            - Emilio López Romero, National Centre of Geographic Information (Spain)
+            - Cameron Wilson, Canadian Spatial Data Infrastructure
+            - Don Sullivan, NASA
+            - Sébastien Durand, Canadian Federal Geospatial Platform
+        - Moderator:
+            - Peter Rushforth
+- title: "Week 1, Day 3"
+  start: 2020-09-23T16:00Z
+  agenda:
+    - title: "Native map viewer for the Web platform"
+      type: presentations
+      duration: "1 hour"
+      details:
+        - Talks:
+            - title: "Extending the Web: Maps, The Commons, and Pie"
+              author: Brian Kardell
+            - title: The MapML proposal
+              author: Peter Rushforth
+            - title: Bocoup's Review of the MapML Proposal
+              author: Simon Pieters
+            - title: Quad Tree Composite Tiling and the standardization of tiling; Decentralized Web Mapping
+              author: Satoru Takagi
+    - title: "Internationalization and Security"
+      type: presentations
+      duration: "30 minutes"
+      goals:
+      details:
+        - Talks:
+            - title: Multilingual text rendering
+              author: Brandon Liu
+            - title: Fuzzy Geolocation
+              author: Thijs Brentjens
+    - title: "Worldwide Web Maps: Challenges in the global context"
+      type: panel
+      duration: "30 minutes"
+      details:
+        - Panelists:
+            - Brandon Liu, Protomaps
+            - Siva Pidaparthi, ESRI
+            - Nicolas Rafael Palomino
+            - Thijs Brentjens, Geonovum
+        - Moderator:
+            - Doug Schepers
+    - title: "Extending GeoJSON for Web Applications"
+      type: breakout
+      details:
+        - Facilitator: Gethin Rees
+- title: "Week 1, Day 4"
+  start: 2020-09-24T22:00Z
+  agenda:
+    - title: "Creating accessible Web map widgets"
+      type: presentations
+      duration: "30 minutes"
+      details:
+        - Talks:
+            - title: UI patterns in existing web map widgets
+              author: Nic Chan
+            - title: Introduction to Digital Nonvisual Maps
+              author: Brandon Biggs
+    - title: Building Cross-Sensory Maps Using Audiom
+      type: breakout
+      duration: "60 minutes"
+      link: https://xrnavigation.io/audiom-getting-started/
+      details:
+        - Facilitator: Brandon Biggs
+    - title: "The &lt;map&gt; and &lt;layer&gt; speculative polyfill (MapML)"
+      type: breakout
+      details:
+        - Facilitator: Peter Rushforth
+- title: "Week 2, Day 1"
+  start: 2020-09-28T04:00Z
+  agenda:
+    - title: "Web Maps for Real-World Accessibility"
+      type: presentations
+      duration: "30 minutes"
+      details:
+        - Talks:
+            - title: Physical accessibility data in maps
+              author: Sebastian Felix Zappe
+            - title: Indoor maps
+              author: Claudia Loitsch & Julian Striegl
+    - title: "Web Maps for Cognitive Accessibility"
+      type: panel
+      duration: "30 minutes"
+      details:
+        - Panelists:
+            - Lisa Seeman
+            - David Fazio
+            - John Kirkwood
+            - John Rochford
+        - Moderator:
+            - Amelia Bellamy-Royds
+    - title: "Building better map data services/formats for web use"
+      type: presentations
+      duration: "60 minutes"
+      details:
+        - Talks:
+            - title: Advanced Analytics Software Project for Geospatial Data
+              author: Nicolas Rafael Palomino
+            - title: Embedding rendering & behavior configuration in map data
+              author: Danielle Dupuy
+            - title: The History of Meteorology and Cartography
+              author: Chris Little
+            - title: Web GIS application for Indian Prime Minister's Rural Road Programme
+              author: Sajeevan G
+- title: "Week 2, Day 2"
+  start: 2020-09-29T12:00Z
+  agenda:
+    - title: Creating accessible Web map widgets
+      type: presentations
+      duration: "20 minutes"
+      details:
+        - Talks:
+            - title: Introduction from the Research Questions Accessibility Task Force (RQTF) of the Accessible Platform Architecture working group
+              author: Nicolò Carpignoli & Joshue O Connor
+    - title: Creating accessible Web map widgets
+      type: panel
+      duration: "30 minutes"
+      details:
+        - Panelists:
+            - Brandon Biggs, Audiom / Smith-Kettlewell Eye Research Institute
+            - Doug Schepers, Fizz Studio
+            - Tony Stockman, Queen Mary University
+            - Nicholas Giudice, University of Maine
+        - Moderator:
+            - Gobe Hobona
+    - title: "Advances in 3D Map Display"
+      type: presentations
+      duration: "30 minutes"
+      details:
+        - Talks:
+            - title: "GeoPose: From point-of-interest to maps-of-objects"
+              author: Jan-Erik Vinje
+            - title: "How GeoPose aligns with use cases and requirements for Web map authors"
+              author: Christine Perey and Josh Lieberman
+    - title: Maps and augmented reality
+      type: panel
+      duration: "30 minutes"
+      details:
+        - Panelists:
+            - Christine Perey, OGC GeoPose working group
+            - Jan-Erik Vinje, Open AR Cloud Association
+            - Ada Rose Canon, Samsung
+            - Patrick Cozzi, Cesium Inc.
+            - Thomas Logan
+        - Moderator:
+            - Ryan Ahola
+    - title: "Maps of Objects: GeoPose for Web maps"
+      type: breakout
+- title: "Week 2, Day 3"
+  start: 2020-09-30T16:00Z
+  agenda:
+    - title: "Advanced web graphics for mapping"
+      type: presentations
+      duration: "60 minutes"
+      details:
+        - Talks:
+            - title: Map adventures in weird web standards - gyroscopes, texture cubes, and mutants
+              author: Iván Sánchez Ortega
+            - title: Map Compositions format
+              author: Karel Charvat
+            - title: MapML implementations in MapServer, GDAL and OGR
+              author: Daniel Morrissette
+            - title: OffScreenCanvas for rendering performance
+              author: Andreas Hocevar
+            - title: Dynamic and Observational Spatial Data
+              author: Thomas Usländer, Hylke van der Schaaf, Katharina Schleidt
+    - title: "Stakeholders: Commercial mapping services & the web"
+      type: panel
+      duration: "1 hour"
+      details:
+        - Panelists:
+            - Johannes Lauer, HERE
+            - Thomas Lee, Mapbox
+            - Daniel Lewis, Geotab
+            - Ed Parsons, Google
+            - more to be confirmed…
+        - Moderator:
+            - Ted Guild
+    - title: "Map Whiteboard: Collaborative Map-Making"
+      type: breakout
+      details:
+        - Facilitator: Karel Charvat
+- title: "Week 2, Day 4"
+  start: 2020-10-01T22:00Z
+  agenda:
+    - title: "Web developer priorities"
+      type: presentations
+      duration: "20 minutes"
+      goals:
+      details:
+        - Talks:
+            - title: User Research on Maps in HTML
+              author: Terence Eden
+    - title: "Stakeholders: Open Source for Web Mapping"
+      type: panel
+      duration: "1 hour"
+      details:
+        - Panelists:
+            - Andreas Hocevar, OpenLayers
+            - Simon Pieters, Bocoup
+            - Will Mortenson, NGA
+            - Daniel Morissette, MapGears
+        - Moderator:
+            - Tom Kralidis
+    - title: "Conclusion / Next Steps"
+      type: discussion
+      duration: "30 minutes"
+      goals:
+      details:
+        - Talks:
+            - title: Conclusions and take aways
+              author: The workshop program committee
+# Each agenda item should contain
+# title, as non-interactive HTML (optional for breaks)
+# type, one of presentations, breakout, or hack
+# duration, a string for the session duration
+# link (optional), a link for the agenda item
+# details (optional), a list of headings
+#   each of which is mapped to a list of (one or more) bullet points, as a string
+#   e.g., goals, speakers, scribe
+# "Talks" is a special type of details item, where each talk expects a title and an author property.
+#
+# EXAMPLES
+#   agenda:
+#     - title: "Introduction"
+#       type: presentations
+#       duration: "30 minutes"
+#       details:
+#         - Welcome:
+#             - The workshop program committee
+#         - Talks:
+#             - title: Why maps for the web
+#               author: Peter Rushforth
+#     - title: "Stakeholders: Government geospatial data providers & the web"
+#       type: panel
+#       duration: "1 hour"
+#       details:
+#         - Panelists:
+#             - Emilio López Romero, National Centre of Geographic Information (Spain)
+#             - Cameron Wilson, Canadian Spatial Data Infrastructure
+#             - Don Sullivan, NASA
+#             - Sébastien Durand, Canadian Federal Geospatial Platform
+#             - Roy Rathbun, NGA
+#         - Moderator:
+#             - Peter Rushforth