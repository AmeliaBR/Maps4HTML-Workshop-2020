--- conflicted
+++ resolved
@@ -41,7 +41,6 @@
 </p>
 
 <ul>
-<<<<<<< HEAD
   <li> Adrian Cochrane, Rhapsode </li>
   <li> Iván Sánchez Ortega, Freelancer: Leaflet, OSM, OSGEO </li>
   <li> Amelia Bellamy-Royds, Maps for HTML </li>
@@ -54,28 +53,32 @@
   <li> Heryk Julien, Geological Survey of Canada </li>
   <li> Francesco Bartoli, GeoPython Community </li>
   <li> Chris Little, Met Office UK </li>
-  <li> Morteza Omidipoor  </li>
-  <li> Deng Ziyan  </li>
+  <li> Morteza Omidipoor </li>
+  <li> Deng Ziyan </li>
   <li> Emilio López Romero, Spain - National Centre of Geographic Information </li>
-  <li> Simon Pieters, Bocoup </li>
+  <li> Simon Pieters, Bocoup:
+    <a href="{{ relBase }}/assets/position-statements/Simon_Peters-Bocoup.pdf">position statement</a>
+  </li>
   <li> Paul Tyson </li>
-  <li> Tonino Scorciapino  </li>
+  <li> Tonino Scorciapino</li>
   <li> Joyal Kurisummoottil</li>
   <li> R. Preetee Mahadea Nemdharry, Mauritius Sugarcane Industry Research Institute </li>
   <li> Shamakhy Alireza</li>
   <li> Ed Parsons, Google </li>
   <li> Don Sullivan, NASA </li>
-  <li> Peter Rushforth, Natural Resources Canada </li>
+  <li> Peter Rushforth, Natural Resources Canada:
+    <a href="{{ relBase }}/assets/position-statements/Peter_Rushforth-CCMEO.pdf">position statement</a>
+  </li>
   <li> Karen Myers, W3C </li>
   <li> Satoru Takagi, KDDI Corp </li>
-  <li> Badita Florin  </li>
+  <li> Badita Florin </li>
   <li> Andreas Hocevar, Freelancer; OpenLayers, OSGEO </li>
   <li> Thijs Brentjens, GeoNovum, INSPIRE </li>
   <li> Brian Kardell, Igalia </li>
   <li> Mark Nickerson, Canada Centre for Mapping and Earth Observation, Natural Resources Canada </li>
   <li> Jim Antonisse, 3Gimbals </li>
-  <li> Akintunde Kuye  </li>
-  <li> Ann Vroom  </li>
+  <li> Akintunde Kuye </li>
+  <li> Ann Vroom </li>
   <li> Joan Maso, UA Barcelona CREAF </li>
   <li> Lisa Seeman, Cognitive and Learning Disabilities Accessibility Task Force (COGA) </li>
   <li> David Fazio, Cognitive and Learning Disabilities Accessibility Task Force (COGA) </li>
@@ -84,23 +87,23 @@
   <li> Sebastian Felix Zappe, Sozialhelden e.V. </li>
   <li> Dan Brickley, Google </li>
   <li> Syed Imtiaz Ali, (HSSE EXECUTIVE TEKCELLENT PVT LTD). </li>
-  <li> Ainur Rychshanova.,  </li>
-  <li> Nicolas Rafael Palomino  </li>
+  <li> Ainur Rychshanova., </li>
+  <li> Nicolas Rafael Palomino </li>
   <li> Daniel Morissette, MapGears, MapServer, GDAL/OGR, OSGEO, Maps for HTML CG </li>
   <li> Thomas Lee, MapBox </li>
   <li> Leslie Hsu, United States Geological Survey </li>
-  <li> Youssef Houali  </li>
+  <li> Youssef Houali </li>
   <li> Chris Hodgson, Refractions Research </li>
-  <li> Tony Stockman  </li>
-  <li> Nicholas Giudice  </li>
+  <li> Tony Stockman </li>
+  <li> Nicholas Giudice </li>
   <li> Gobe Hobona, Open Geospatial Consortium </li>
-  <li> Florian Ledermann  </li>
-  <li> Charlote Snow  </li>
+  <li> Florian Ledermann </li>
+  <li> Charlote Snow </li>
   <li> Dan Little, GeoMoose (OSGEO project) </li>
   <li> Kaycee Faunce, U.S. Geological Survey </li>
   <li> Chintamani Kandel, U.S. Geological Survey </li>
   <li> Friso Penninga, Geonovum </li>
-  <li> Christine Perey  </li>
+  <li> Christine Perey </li>
   <li> Adam Martin, ESRI </li>
   <li> Gordon Plunkett, ESRI Canada </li>
   <li> Shayne Urbanowski , U.S. Geological Survey </li>
@@ -116,21 +119,25 @@
   <li> Graham Wilkes, Natural Resources Canada </li>
   <li> Héctor Tuy, Universidad Rafael Landivar </li>
   <li> Jan Kohlbecker, BezReg Köln / district government of Cologne </li>
-  <li> Doug Schepers  </li>
+  <li> Doug Schepers </li>
   <li> Marco Jonker, Geodan </li>
   <li> Ivo Silvestre, Infraquinta </li>
   <li> James Passmore, British Geological Survey </li>
   <li> Knerr Tobias, University of Passau / OpenStreetMap </li>
   <li> Micah Tigley, Mozilla </li>
-  <li> Karel Charvat, Plan4all </li>
+  <li> Karel Charvat, Plan4all
+    <a href="{{ relBase }}/assets/position-statements/Karel_Charvat-Plan4all.pdf">position statement</a>
+  </li>
   <li> Brandon Liu, Protomaps </li>
   <li> Colin Willey, Envitia </li>
   <li> Megan Hines, U.S. Geological Survey </li>
   <li> Jonathan Moules, Geoseer </li>
   <li> Danielle Dupuy , U.S. Geological Survey </li>
-  <li> Thomas Usländer, Fraunhofer IOSB </li>
-  <li> Katharina Schleidt, DataCove.eu </li>
-  <li> Hylke van der Schaaf, Fraunhofer IOSB </li>
+  <li> Thomas Usländer, Fraunhofer IOSB,<br/>
+    Katharina Schleidt, DataCove.eu,<br/>
+    Hylke van der Schaaf, Fraunhofer IOSB:
+    <a href="{{ relBase }}/assets/position-statements/Fraumhofer-IOSB-DataCove.pdf">joint position statement</a>
+  </li>
   <li> Joshue O Connor , W3C Research Questions Task Force, Accessible Platforms Working Group </li>
   <li> Claudia Loitsch, Dresden University of Technology </li>
   <li> Julian Striegl, Dresden University of Technology </li>
@@ -147,104 +154,7 @@
   <li> Wendy Seltzer, W3C Strategy Lead and Counsel </li>
   <li> Jennell Schmidt, FEMA, USA </li>
   <li> Gethin Rees, Lead curator digital mapping, British Library </li>
-</ul>   
-=======
-  <li>	Adrian Cochrane, Rhapsode	</li>
-  <li>	Iván Sánchez Ortega, Freelancer: Leaflet, OSM, OSGEO	</li>
-  <li>	Amelia Bellamy-Royds, Maps for HTML	</li>
-  <li>	Ryan Ahola, Natural Resources Canada	</li>
-  <li>	Kim Casey, Sendero Group	</li>
-  <li>	Terence Eden	</li>
-  <li>	Lucas Martinez, Starlab Barcelona	</li>
-  <li>	Brandon Biggs, Smith-Kettlewell Eye Research Institute	</li>
-  <li>	James Coughlan, Smith-Kettlewell Eye Research Institute	</li>
-  <li>	Heryk Julien, Geological Survey of Canada	</li>
-  <li>	Francesco Bartoli, GeoPython Community	</li>
-  <li>	Chris Little, Met Office UK	</li>
-  <li>	Morteza Omidipoor 	</li>
-  <li>	Deng Ziyan 	</li>
-  <li>	Emilio López Romero, Spain - National Centre of Geographic Information	</li>
-  <li>	<a href="{{ relBase }}/assets/position-statements/Simon_Peters-Bocoup.pdf">Simon Pieters, Bocoup</a></li>
-  <li>	Paul Tyson	</li>
-  <li>	Tonino Scorciapino 	</li>
-  <li>	Joyal Kurisummoottil</li>
-  <li>	R. Preetee Mahadea Nemdharry, Mauritius Sugarcane Industry Research Institute	</li>
-  <li>	Shamakhy Alireza</li>
-  <li>	Ed Parsons, Google	</li>
-  <li>	Don Sullivan, NASA	</li>
-  <li>	<a href="{{ relBase }}/assets/position-statements/Peter_Rushforth-CCMEO.pdf">Peter Rushforth, Natural Resources Canada</a></li>
-  <li>	Karen Myers, W3C	</li>
-  <li>	Satoru Takagi, KDDI Corp	</li>
-  <li>	Badita Florin 	</li>
-  <li>	Andreas Hocevar, Freelancer; OpenLayers, OSGEO	</li>
-  <li>	Thijs Brentjens, GeoNovum, INSPIRE	</li>
-  <li>	Brian Kardell, Igalia	</li>
-  <li>	Mark Nickerson, Canada Centre for Mapping and Earth Observation, Natural Resources Canada	</li>
-  <li>	Jim Antonisse, 3Gimbals	</li>
-  <li>	Akintunde Kuye 	</li>
-  <li>	Ann Vroom 	</li>
-  <li>	Joan Maso, UA Barcelona CREAF	</li>
-  <li>	Lisa Seeman, Cognitive and Learning Disabilities Accessibility Task Force (COGA)	</li>
-  <li>	David Fazio, Cognitive and Learning Disabilities Accessibility Task Force (COGA)	</li>
-  <li>	John Kirkwood, Cognitive and Learning Disabilities Accessibility Task Force (COGA)	</li>
-  <li>	John Rochford, Cognitive and Learning Disabilities Accessibility Task Force (COGA)	</li>
-  <li>	Sebastian Felix Zappe, Sozialhelden e.V.	</li>
-  <li>	Dan Brickley, Google	</li>
-  <li>	Syed Imtiaz Ali, (HSSE EXECUTIVE TEKCELLENT PVT LTD).	</li>
-  <li>	Ainur Rychshanova., 	</li>
-  <li>	Nicolas Rafael Palomino 	</li>
-  <li>	Daniel Morissette, MapGears, MapServer, GDAL/OGR, OSGEO, Maps for HTML CG	</li>
-  <li>	Thomas Lee, MapBox	</li>
-  <li>	Leslie Hsu, United States Geological Survey	</li>
-  <li>	Youssef Houali 	</li>
-  <li>	Chris Hodgson, Refractions Research	</li>
-  <li>	Tony Stockman 	</li>
-  <li>	Nicholas Giudice 	</li>
-  <li>	Gobe Hobona, Open Geospatial Consortium	</li>
-  <li>	Florian Ledermann 	</li>
-  <li>	Charlote Snow 	</li>
-  <li>	Dan Little, GeoMoose (OSGEO project)	</li>
-  <li>	Kaycee Faunce, U.S. Geological Survey	</li>
-  <li>	Chintamani Kandel, U.S. Geological Survey	</li>
-  <li>	Friso Penninga, Geonovum	</li>
-  <li>	Christine Perey 	</li>
-  <li>	Adam Martin, ESRI	</li>
-  <li>	Gordon Plunkett, ESRI Canada	</li>
-  <li>	Shayne Urbanowski , U.S. Geological Survey	</li>
-  <li>	Yuan Lai, Massachusetts Institute of Technology	</li>
-  <li>	Eric Marchand, GeoData Toquis	</li>
-  <li>	Trevor Fradsham, Fisheries & Oceans Canada	</li>
-  <li>	Jan-Erik Vinje, Open AR Cloud Association	</li>
-  <li>	Siva Pidaparthi, ESRI	</li>
-  <li>	Sergei Kucheiko, Cyclomedia Technologies	</li>
-  <li>	Sayaka Sandin, Geoscience Australia	</li>
-  <li>	Kristian Ekenes, ESRI	</li>
-  <li>	Julia Conzon, Government of Canada	</li>
-  <li>	Graham Wilkes, Natural Resources Canada	</li>
-  <li>	Héctor Tuy, Universidad Rafael Landivar	</li>
-  <li>	Jan Kohlbecker, BezReg Köln / district government of Cologne	</li>
-  <li>	Doug Schepers 	</li>
-  <li>	Marco Jonker, Geodan	</li>
-  <li>	Ivo Silvestre, Infraquinta	</li>
-  <li>	James Passmore, British Geological Survey	</li>
-  <li>	Knerr Tobias, University of Passau / OpenStreetMap	</li>
-  <li>	Micah Tigley, Mozilla	</li>
-  <li>	<a href="{{ relBase }}/assets/position-statements/Karel_Charvat-Plan4all.pdf">Karel Charvat, Plan4all</a></li>
-  <li>	Brandon Liu, Protomaps	</li>
-  <li>	Colin Willey, Envitia	</li>
-  <li>	Megan Hines, U.S. Geological Survey	</li>
-  <li>	Jonathan Moules, Geoseer	</li>
-  <li>	Danielle Dupuy , U.S. Geological Survey	</li>
-  <li>	<a href="{{ relBase }}/assets/position-statements/Fraumhofer-IOSB-DataCove.pdf">Thomas Usländer, Fraunhofer IOSB (Shared statement with Katharina Schleidt and Hylke van der Schaaf)</a></li>
-  <li>	Katharina Schleidt, DataCove.eu	</li>
-  <li>	Hylke van der Schaaf, Fraunhofer IOSB	</li>
-  <li>	Joshue O Connor , W3C Research Questions Task Force, Accessible Platforms Working Group	</li>
-  <li>	Claudia Loitsch, Dresden University of Technology	</li>
-  <li>	Julian Striegl, Dresden University of Technology	</li>
-  <li>	Daniel Minor, Mozilla	</li>
-  <li>	Esa Tiainen, Finnish Geospatial Research Institute, National Land Survey of Finland	</li>
 </ul>
->>>>>>> 49ca58e7
 <h2 id="reports-explainers">Related Standards, Proposals and Other Reports</h2>
 
 <p>
